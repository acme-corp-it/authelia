{
  "name": "authelia",
  "version": "4.37.5",
  "private": true,
  "engines": {
    "node": ">=18.4.0",
    "pnpm": "8"
  },
  "pnpm": {
    "overrides": {
      "@typescript-eslint/eslint-plugin": "6.4.1",
      "@typescript-eslint/parser": "6.4.1",
      "@typescript-eslint/typescript-estree": "6.4.1",
      "@typescript-eslint/utils": "6.4.1",
      "eslint-plugin-jest": "27.2.3",
      "eslint-plugin-testing-library": "6.0.1"
    },
    "peerDependencyRules": {
      "allowedVersions": {
        "@types/react": "18",
        "react": "18"
      }
    }
  },
  "dependencies": {
    "@emotion/cache": "11.11.0",
    "@emotion/react": "11.11.1",
    "@emotion/styled": "11.11.0",
    "@fortawesome/fontawesome-svg-core": "6.4.2",
    "@fortawesome/free-regular-svg-icons": "6.4.2",
    "@fortawesome/free-solid-svg-icons": "6.4.2",
    "@fortawesome/react-fontawesome": "0.2.0",
    "@mui/icons-material": "5.14.11",
    "@mui/material": "5.14.11",
    "@mui/styles": "5.14.11",
<<<<<<< HEAD
    "@simplewebauthn/browser": "8.2.1",
    "@simplewebauthn/typescript-types": "8.0.0",
    "axios": "1.5.0",
=======
    "axios": "1.5.1",
>>>>>>> 469af605
    "broadcast-channel": "5.3.0",
    "classnames": "2.3.2",
    "i18next": "23.5.1",
    "i18next-browser-languagedetector": "7.1.0",
    "i18next-http-backend": "2.2.2",
    "qrcode.react": "3.1.0",
    "react": "18.2.0",
    "react-dom": "18.2.0",
    "react-i18next": "13.2.2",
    "react-loading": "2.0.3",
    "react-router-dom": "6.16.0",
    "react18-input-otp": "1.1.4",
    "zxcvbn": "4.4.2"
  },
  "scripts": {
    "prepare": "cd .. && husky install .github",
    "start": "vite --host",
    "build": "vite build",
    "coverage": "VITE_COVERAGE=true vite build",
    "lint": "eslint . --ext .js,.jsx,.ts,.tsx --fix",
    "test": "vitest run --coverage",
    "test:watch": "vitest --coverage",
    "test:preview": "vitest-preview",
    "report": "nyc report -r clover -r json -r lcov -r text"
  },
  "eslintConfig": {
    "extends": "react-app"
  },
  "browserslist": {
    "production": [
      ">0.2%",
      "not dead",
      "not op_mini all"
    ],
    "development": [
      ">0.2%",
      "not dead",
      "not op_mini all",
      "last 1 chrome version",
      "last 1 firefox version",
      "last 1 safari version"
    ]
  },
  "devDependencies": {
    "@commitlint/cli": "17.7.2",
    "@commitlint/config-conventional": "17.7.0",
    "@limegrass/eslint-plugin-import-alias": "1.1.0",
    "@testing-library/jest-dom": "6.1.3",
    "@testing-library/react": "14.0.0",
    "@types/node": "20.7.1",
    "@types/react": "18.2.23",
    "@types/react-dom": "18.2.8",
    "@types/zxcvbn": "4.4.2",
    "@typescript-eslint/eslint-plugin": "6.7.3",
    "@typescript-eslint/parser": "6.7.3",
    "@vitejs/plugin-react": "4.1.0",
    "@vitest/coverage-istanbul": "0.34.5",
    "esbuild": "0.19.4",
    "eslint": "8.50.0",
    "eslint-config-prettier": "9.0.0",
    "eslint-config-react-app": "7.0.1",
    "eslint-formatter-rdjson": "1.0.6",
    "eslint-import-resolver-typescript": "3.6.1",
    "eslint-plugin-import": "2.28.1",
    "eslint-plugin-jsx-a11y": "6.7.1",
    "eslint-plugin-prettier": "5.0.0",
    "eslint-plugin-react": "7.33.2",
    "eslint-plugin-react-hooks": "4.6.0",
    "happy-dom": "12.2.1",
    "husky": "8.0.3",
    "prettier": "3.0.3",
    "react-test-renderer": "18.2.0",
    "typescript": "5.2.2",
    "vite": "4.4.9",
    "vite-plugin-checker": "0.6.2",
    "vite-plugin-istanbul": "5.0.0",
    "vite-plugin-svgr": "3.3.0",
    "vite-tsconfig-paths": "4.2.1",
    "vitest": "0.34.5",
    "vitest-preview": "0.0.1"
  }
}<|MERGE_RESOLUTION|>--- conflicted
+++ resolved
@@ -33,13 +33,9 @@
     "@mui/icons-material": "5.14.11",
     "@mui/material": "5.14.11",
     "@mui/styles": "5.14.11",
-<<<<<<< HEAD
     "@simplewebauthn/browser": "8.2.1",
     "@simplewebauthn/typescript-types": "8.0.0",
-    "axios": "1.5.0",
-=======
     "axios": "1.5.1",
->>>>>>> 469af605
     "broadcast-channel": "5.3.0",
     "classnames": "2.3.2",
     "i18next": "23.5.1",
