--- conflicted
+++ resolved
@@ -12,15 +12,10 @@
   '@fortawesome/react-fontawesome': 0.2.0
   '@limegrass/eslint-plugin-import-alias': 1.0.6
   '@mui/icons-material': 5.11.11
-<<<<<<< HEAD
-  '@mui/material': 5.11.11
-  '@mui/styles': 5.11.11
+  '@mui/material': 5.11.12
+  '@mui/styles': 5.11.12
   '@simplewebauthn/browser': 7.1.0
   '@simplewebauthn/typescript-types': 7.0.0
-=======
-  '@mui/material': 5.11.12
-  '@mui/styles': 5.11.12
->>>>>>> 739685c2
   '@testing-library/jest-dom': 5.16.5
   '@testing-library/react': 14.0.0
   '@types/jest': 29.4.0
@@ -80,17 +75,11 @@
   '@fortawesome/free-regular-svg-icons': 6.3.0
   '@fortawesome/free-solid-svg-icons': 6.3.0
   '@fortawesome/react-fontawesome': 0.2.0_d5rbrisxfyemehbvmdbryvgjte
-<<<<<<< HEAD
-  '@mui/icons-material': 5.11.11_h5fh5ntwxtyr677wxvzgewjsma
-  '@mui/material': 5.11.11_xqeqsl5kvjjtyxwyi3jhw3yuli
-  '@mui/styles': 5.11.11_pmekkgnqduwlme35zpnqhenc34
-  '@simplewebauthn/browser': 7.1.0
-  '@simplewebauthn/typescript-types': 7.0.0
-=======
   '@mui/icons-material': 5.11.11_ao76n7r2cajsoyr3cbwrn7geoi
   '@mui/material': 5.11.12_xqeqsl5kvjjtyxwyi3jhw3yuli
   '@mui/styles': 5.11.12_pmekkgnqduwlme35zpnqhenc34
->>>>>>> 739685c2
+  '@simplewebauthn/browser': 7.1.0
+  '@simplewebauthn/typescript-types': 7.0.0
   axios: 1.3.4
   broadcast-channel: 4.20.2
   classnames: 2.3.2
@@ -5431,7 +5420,6 @@
 
   /eslint-config-prettier/8.7.0_eslint@8.36.0:
     resolution: {integrity: sha512-HHVXLSlVUhMSmyW4ZzEuvjpwqamgmlfkutD53cYXLikh4pt/modINRcCIApJ84czDxM4GZInwUrromsDdTImTA==}
-    hasBin: true
     peerDependencies:
       eslint: '>=7.0.0'
     dependencies:
