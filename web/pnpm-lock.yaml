--- conflicted
+++ resolved
@@ -97,13 +97,8 @@
     specifier: 14.0.0
     version: 14.0.0(react-dom@18.2.0)(react@18.2.0)
   '@types/node':
-<<<<<<< HEAD
-    specifier: 18.16.3
-    version: 18.16.3
-=======
     specifier: 18.16.4
     version: 18.16.4
->>>>>>> 65bad995
   '@types/react':
     specifier: 18.2.5
     version: 18.2.5
