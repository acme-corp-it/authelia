--- conflicted
+++ resolved
@@ -230,13 +230,8 @@
 }
 
 func TestNewConfig(t *testing.T) {
-<<<<<<< HEAD
-	c := &schema.OpenIDConnect{
-		Discovery: schema.OpenIDConnectDiscovery{
-=======
 	c := &schema.IdentityProvidersOpenIDConnect{
 		Discovery: schema.IdentityProvidersOpenIDConnectDiscovery{
->>>>>>> 40026701
 			JWTResponseAccessTokens: true,
 		},
 	}
