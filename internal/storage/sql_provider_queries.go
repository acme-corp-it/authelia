package storage

const (
	queryFmtSelectMigrations = `
		SELECT id, applied, version_before, version_after, application_version
		FROM %s;`

	queryFmtSelectLatestMigration = `
		SELECT id, applied, version_before, version_after, application_version
		FROM %s
		ORDER BY id DESC
		LIMIT 1;`

	queryFmtInsertMigration = `
		INSERT INTO %s (applied, version_before, version_after, application_version)
		VALUES (?, ?, ?, ?);`
)

const (
	queryMySQLSelectExistingTables = `
		SELECT table_name
		FROM information_schema.tables
		WHERE table_type = 'BASE TABLE' AND table_schema = database();`

	queryPostgreSelectExistingTables = `
		SELECT table_name
		FROM information_schema.tables
		WHERE table_type = 'BASE TABLE' AND table_schema = $1;`

	querySQLiteSelectExistingTables = `
		SELECT name
		FROM sqlite_master
		WHERE type = 'table';`
)

const (
	queryFmtSelectUserInfo = `
		SELECT second_factor_method, (SELECT EXISTS (SELECT id FROM %s WHERE username = ?)) AS has_totp, (SELECT EXISTS (SELECT id FROM %s WHERE username = ?)) AS has_webauthn, (SELECT EXISTS (SELECT id FROM %s WHERE username = ?)) AS has_duo
		FROM %s
		WHERE username = ?;`

	queryFmtSelectPreferred2FAMethod = `
		SELECT second_factor_method
		FROM %s
		WHERE username = ?;`

	queryFmtUpsertPreferred2FAMethod = `
		REPLACE INTO %s (username, second_factor_method)
		VALUES (?, ?);`

	queryFmtUpsertPreferred2FAMethodPostgreSQL = `
		INSERT INTO %s (username, second_factor_method)
		VALUES ($1, $2)
			ON CONFLICT (username)
			DO UPDATE SET second_factor_method = $2;`
)

const (
	queryFmtSelectIdentityVerification = `
		SELECT id, jti, iat, issued_ip, exp, username, action, consumed, consumed_ip
		FROM %s
		WHERE jti = ?;`

	queryFmtInsertIdentityVerification = `
		INSERT INTO %s (jti, iat, issued_ip, exp, username, action)
		VALUES (?, ?, ?, ?, ?, ?);`

	queryFmtConsumeIdentityVerification = `
		UPDATE %s
		SET consumed = CURRENT_TIMESTAMP, consumed_ip = ?
		WHERE jti = ?;`
)

const (
	queryFmtSelectTOTPConfiguration = `
		SELECT id, username, issuer, algorithm, digits, period, secret
		FROM %s
		WHERE username = ?;`

	queryFmtSelectTOTPConfigurations = `
		SELECT id, username, issuer, algorithm, digits, period, secret
		FROM %s
		LIMIT ?
		OFFSET ?;`

	queryFmtSelectTOTPConfigurationsEncryptedData = `
		SELECT id, secret
		FROM %s;`

	//nolint:gosec // These are not hardcoded credentials it's a query to obtain credentials.
	queryFmtUpdateTOTPConfigurationSecret = `
		UPDATE %s
		SET secret = ?
		WHERE id = ?;`

	queryFmtUpsertTOTPConfiguration = `
		REPLACE INTO %s (created_at, last_used_at, username, issuer, algorithm, digits, period, secret)
		VALUES (?, ?, ?, ?, ?, ?, ?, ?);`

	queryFmtUpsertTOTPConfigurationPostgreSQL = `
		INSERT INTO %s (created_at, last_used_at, username, issuer, algorithm, digits, period, secret)
		VALUES ($1, $2, $3, $4, $5, $6, $7, $8)
			ON CONFLICT (username)
			DO UPDATE SET created_at = $1, last_used_at = $2, issuer = $4, algorithm = $5, digits = $6, period = $7, secret = $8;`

	queryFmtUpdateTOTPConfigRecordSignIn = `
		UPDATE %s
		SET last_used_at = ?
		WHERE id = ?;`

	queryFmtUpdateTOTPConfigRecordSignInByUsername = `
		UPDATE %s
		SET last_used_at = ?
		WHERE username = ?;`

	queryFmtDeleteTOTPConfiguration = `
		DELETE FROM %s
		WHERE username = ?;`
)

const (
	queryFmtSelectWebauthnDevices = `
		SELECT id, created_at, last_used_at, rpid, username, description, kid, public_key, attestation_type, transport, aaguid, sign_count, clone_warning
		FROM %s
		LIMIT ?
		OFFSET ?;`

	queryFmtSelectWebauthnDevicesEncryptedData = `
		SELECT id, public_key
		FROM %s;`

	queryFmtSelectWebauthnDevicesByUsername = `
		SELECT id, created_at, last_used_at, rpid, username, description, kid, public_key, attestation_type, transport, aaguid, sign_count, clone_warning
		FROM %s
		WHERE username = ?;`

	queryFmtUpdateWebauthnDevicePublicKey = `
		UPDATE %s
		SET public_key = ?
		WHERE id = ?;`

<<<<<<< HEAD
	queryFmtUpdateUpdateWebauthnDevicePublicKeyByUsername = `
		UPDATE %s
		SET public_key = ?
		WHERE username = ? AND kid = ?;`

	queryFmtUpdateUpdateWebauthnDeviceDescriptionByUsernameAndID = `
		UPDATE %s
		SET description = ?
		WHERE username = ? AND id = ?;`

=======
>>>>>>> 442cb272
	queryFmtUpdateWebauthnDeviceRecordSignIn = `
		UPDATE %s
		SET
			rpid = ?, last_used_at = ?, sign_count = ?,
			clone_warning = CASE clone_warning WHEN TRUE THEN TRUE ELSE ? END
		WHERE id = ?;`

	queryFmtUpdateWebauthnDeviceRecordSignInByUsername = `
		UPDATE %s
		SET
			rpid = ?, last_used_at = ?, sign_count = ?,
			clone_warning = CASE clone_warning WHEN TRUE THEN TRUE ELSE ? END
		WHERE username = ? AND kid = ?;`

	queryFmtUpsertWebauthnDevice = `
		REPLACE INTO %s (created_at, last_used_at, rpid, username, description, kid, public_key, attestation_type, transport, aaguid, sign_count, clone_warning)
		VALUES (?, ?, ?, ?, ?, ?, ?, ?, ?, ?, ?, ?);`

	queryFmtUpsertWebauthnDevicePostgreSQL = `
		INSERT INTO %s (created_at, last_used_at, rpid, username, description, kid, public_key, attestation_type, transport, aaguid, sign_count, clone_warning)
		VALUES ($1, $2, $3, $4, $5, $6, $7, $8, $9, $10, $11, $12)
			ON CONFLICT (username, description)
			DO UPDATE SET created_at = $1, last_used_at = $2, rpid = $3, kid = $6, public_key = $7, attestation_type = $8, transport = $9, aaguid = $10, sign_count = $11, clone_warning = $12;`

	queryFmtDeleteWebauthnDevice = `
		DELETE FROM %s
		WHERE kid = ?;`

	queryFmtDeleteWebauthnDeviceByUsername = `
		DELETE FROM %s
		WHERE username = ?;`

	queryFmtDeleteWebauthnDeviceByUsernameAndID = `
		DELETE FROM %s
		WHERE username = ? AND id = ?;`

	queryFmtDeleteWebauthnDeviceByUsernameAndDescription = `
		DELETE FROM %s
		WHERE username = ? AND description = ?;`
)

const (
	queryFmtUpsertDuoDevice = `
		REPLACE INTO %s (username, device, method)
		VALUES (?, ?, ?);`

	queryFmtUpsertDuoDevicePostgreSQL = `
		INSERT INTO %s (username, device, method)
		VALUES ($1, $2, $3)
			ON CONFLICT (username)
			DO UPDATE SET device = $2, method = $3;`

	queryFmtDeleteDuoDevice = `
		DELETE
		FROM %s
		WHERE username = ?;`

	queryFmtSelectDuoDevice = `
		SELECT id, username, device, method
		FROM %s
		WHERE username = ?
		ORDER BY id;`
)

const (
	queryFmtInsertAuthenticationLogEntry = `
		INSERT INTO %s (time, successful, banned, username, auth_type, remote_ip, request_uri, request_method)
		VALUES (?, ?, ?, ?, ?, ?, ?, ?);`

	queryFmtSelect1FAAuthenticationLogEntryByUsername = `
		SELECT time, successful, username
		FROM %s
		WHERE time > ? AND username = ? AND auth_type = '1FA' AND banned = FALSE
		ORDER BY time DESC
		LIMIT ?
		OFFSET ?;`
)

const (
	queryFmtSelectEncryptionValue = `
		SELECT (value)
        FROM %s
        WHERE name = ?`

	queryFmtUpsertEncryptionValue = `
		REPLACE INTO %s (name, value)
		VALUES (?, ?);`

	queryFmtUpsertEncryptionValuePostgreSQL = `
		INSERT INTO %s (name, value)
		VALUES ($1, $2)
			ON CONFLICT (name)
			DO UPDATE SET value = $2;`
)

const (
	queryFmtSelectOAuth2ConsentPreConfigurations = `
		SELECT id, client_id, subject, created_at, expires_at, revoked, scopes, audience
		FROM %s
		WHERE client_id = ? AND subject = ? AND
			  revoked = FALSE AND (expires_at IS NULL OR expires_at >= CURRENT_TIMESTAMP);`

	queryFmtInsertOAuth2ConsentPreConfiguration = `
		INSERT INTO %s (client_id, subject, created_at, expires_at, revoked, scopes, audience)
		VALUES(?, ?, ?, ?, ?, ?, ?);`

	queryFmtInsertOAuth2ConsentPreConfigurationPostgreSQL = `
		INSERT INTO %s (client_id, subject, created_at, expires_at, revoked, scopes, audience)
		VALUES($1, $2, $3, $4, $5, $6, $7)
		RETURNING id;`

	queryFmtSelectOAuth2ConsentSessionByChallengeID = `
		SELECT id, challenge_id, client_id, subject, authorized, granted, requested_at, responded_at,
		form_data, requested_scopes, granted_scopes, requested_audience, granted_audience, preconfiguration
		FROM %s
		WHERE challenge_id = ?;`

	queryFmtInsertOAuth2ConsentSession = `
		INSERT INTO %s (challenge_id, client_id, subject, authorized, granted, requested_at, responded_at,
		form_data, requested_scopes, granted_scopes, requested_audience, granted_audience, preconfiguration)
		VALUES(?, ?, ?, ?, ?, ?, ?, ?, ?, ?, ?, ?, ?);`

	queryFmtUpdateOAuth2ConsentSessionSubject = `
		UPDATE %s
		SET subject = ?
		WHERE id = ?;`

	queryFmtUpdateOAuth2ConsentSessionSessionData = `
		UPDATE %s
		SET session_data = ?
		WHERE id = ?;`

	queryFmtUpdateOAuth2ConsentSessionResponse = `
		UPDATE %s
		SET authorized = ?, responded_at = CURRENT_TIMESTAMP, granted_scopes = ?, granted_audience = ?, preconfiguration = ?
		WHERE id = ? AND responded_at IS NULL;`

	queryFmtUpdateOAuth2ConsentSessionGranted = `
		UPDATE %s
		SET granted = TRUE
		WHERE id = ? AND responded_at IS NOT NULL;`

	queryFmtSelectOAuth2Session = `
		SELECT id, challenge_id, request_id, client_id, signature, subject, requested_at,
		requested_scopes, granted_scopes, requested_audience, granted_audience,
		active, revoked, form_data, session_data
		FROM %s
		WHERE signature = ? AND revoked = FALSE;`

	queryFmtSelectOAuth2SessionEncryptedData = `
		SELECT id, session_data
		FROM %s;`

	queryFmtInsertOAuth2Session = `
		INSERT INTO %s (challenge_id, request_id, client_id, signature, subject, requested_at,
		requested_scopes, granted_scopes, requested_audience, granted_audience,
		active, revoked, form_data, session_data)
		VALUES (?, ?, ?, ?, ?, ?, ?, ?, ?, ?, ?, ?, ?, ?);`

	queryFmtRevokeOAuth2Session = `
		UPDATE %s
		SET revoked = TRUE
		WHERE signature = ?;`

	queryFmtRevokeOAuth2SessionByRequestID = `
		UPDATE %s
		SET revoked = TRUE
		WHERE request_id = ?;`

	queryFmtDeactivateOAuth2Session = `
		UPDATE %s
		SET active = FALSE
		WHERE signature = ?;`

	queryFmtDeactivateOAuth2SessionByRequestID = `
		UPDATE %s
		SET active = FALSE
		WHERE request_id = ?;`

	queryFmtSelectOAuth2BlacklistedJTI = `
		SELECT id, signature, expires_at
		FROM %s
		WHERE signature = ?;`

	queryFmtUpsertOAuth2BlacklistedJTI = `
		REPLACE INTO %s (signature, expires_at)
		VALUES(?, ?);`

	queryFmtUpsertOAuth2BlacklistedJTIPostgreSQL = `
		INSERT INTO %s (signature, expires_at)
		VALUES ($1, $2)
			ON CONFLICT (signature)
			DO UPDATE SET expires_at = $2;`
)

const (
	queryFmtInsertUserOpaqueIdentifier = `
		INSERT INTO %s (service, sector_id, username, identifier)
		VALUES(?, ?, ?, ?);`

	queryFmtSelectUserOpaqueIdentifier = `
		SELECT id, service, sector_id, username, identifier
		FROM %s
		WHERE identifier = ?;`

	queryFmtSelectUserOpaqueIdentifierBySignature = `
		SELECT id, service, sector_id, username, identifier
		FROM %s
		WHERE service = ? AND sector_id = ? AND username = ?;`

	queryFmtSelectUserOpaqueIdentifiers = `
		SELECT id, service, sector_id, username, identifier
		FROM %s;`
)<|MERGE_RESOLUTION|>--- conflicted
+++ resolved
@@ -139,7 +139,6 @@
 		SET public_key = ?
 		WHERE id = ?;`
 
-<<<<<<< HEAD
 	queryFmtUpdateUpdateWebauthnDevicePublicKeyByUsername = `
 		UPDATE %s
 		SET public_key = ?
@@ -150,8 +149,6 @@
 		SET description = ?
 		WHERE username = ? AND id = ?;`
 
-=======
->>>>>>> 442cb272
 	queryFmtUpdateWebauthnDeviceRecordSignIn = `
 		UPDATE %s
 		SET
