package templates

import (
	th "html/template"
	"io"
	tt "text/template"
)

// Templates is the struct which holds all the *template.Template values.
type Templates struct {
	notification NotificationTemplates
}

// NotificationTemplates are the templates for the notification system.
type NotificationTemplates struct {
<<<<<<< HEAD
	passwordReset        *EmailTemplate
	identityVerification *EmailTemplate
	otp                  *EmailTemplate
=======
	identityVerification *EmailTemplate
	event                *EmailTemplate
>>>>>>> 5a101fbe
}

// Template covers shared implementations between the text and html template.Template.
type Template interface {
	Execute(wr io.Writer, data any) error
	ExecuteTemplate(wr io.Writer, name string, data any) error
	Name() string
	DefinedTemplates() string
}

// Config for the Provider.
type Config struct {
	EmailTemplatesPath string
}

// EmailTemplate is the template type which contains both the html and txt versions of a template.
type EmailTemplate struct {
	HTML *th.Template
	Text *tt.Template
}

<<<<<<< HEAD
// EmailPasswordResetData are the values used for the password reset template.
type EmailPasswordResetData struct {
=======
// EmailEventValues are the values used for event templates.
type EmailEventValues struct {
	Title       string
	DisplayName string
	Details     map[string]any
	RemoteIP    string
}

// EmailPasswordResetValues are the values used for password reset templates.
type EmailPasswordResetValues struct {
>>>>>>> 5a101fbe
	Title       string
	DisplayName string
	RemoteIP    string
}

<<<<<<< HEAD
// EmailIdentityVerificationData are the values used for the identity verification template.
type EmailIdentityVerificationData struct {
=======
// EmailIdentityVerificationValues are the values used for the identity verification templates.
type EmailIdentityVerificationValues struct {
>>>>>>> 5a101fbe
	Title       string
	DisplayName string
	RemoteIP    string
	LinkURL     string
	LinkText    string
<<<<<<< HEAD
}

// EmailOneTimePasswordData are the values used for the one time password template.
type EmailOneTimePasswordData struct {
	Title           string
	DisplayName     string
	RemoteIP        string
	OneTimePassword string
=======
>>>>>>> 5a101fbe
}<|MERGE_RESOLUTION|>--- conflicted
+++ resolved
@@ -13,14 +13,9 @@
 
 // NotificationTemplates are the templates for the notification system.
 type NotificationTemplates struct {
-<<<<<<< HEAD
-	passwordReset        *EmailTemplate
 	identityVerification *EmailTemplate
 	otp                  *EmailTemplate
-=======
-	identityVerification *EmailTemplate
 	event                *EmailTemplate
->>>>>>> 5a101fbe
 }
 
 // Template covers shared implementations between the text and html template.Template.
@@ -42,10 +37,6 @@
 	Text *tt.Template
 }
 
-<<<<<<< HEAD
-// EmailPasswordResetData are the values used for the password reset template.
-type EmailPasswordResetData struct {
-=======
 // EmailEventValues are the values used for event templates.
 type EmailEventValues struct {
 	Title       string
@@ -56,25 +47,18 @@
 
 // EmailPasswordResetValues are the values used for password reset templates.
 type EmailPasswordResetValues struct {
->>>>>>> 5a101fbe
 	Title       string
 	DisplayName string
 	RemoteIP    string
 }
 
-<<<<<<< HEAD
-// EmailIdentityVerificationData are the values used for the identity verification template.
-type EmailIdentityVerificationData struct {
-=======
 // EmailIdentityVerificationValues are the values used for the identity verification templates.
 type EmailIdentityVerificationValues struct {
->>>>>>> 5a101fbe
 	Title       string
 	DisplayName string
 	RemoteIP    string
 	LinkURL     string
 	LinkText    string
-<<<<<<< HEAD
 }
 
 // EmailOneTimePasswordData are the values used for the one time password template.
@@ -83,6 +67,4 @@
 	DisplayName     string
 	RemoteIP        string
 	OneTimePassword string
-=======
->>>>>>> 5a101fbe
 }