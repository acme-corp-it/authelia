--- conflicted
+++ resolved
@@ -73,7 +73,6 @@
 func (ctx *AutheliaCtx) SetJSONError(message string) {
 	if err := ctx.ReplyJSON(ErrorResponse{Status: "KO", Message: message}, 0); err != nil {
 		ctx.Logger.Error(err)
-<<<<<<< HEAD
 	}
 }
 
@@ -85,8 +84,6 @@
 
 	if err := ctx.ReplyJSON(AuthenticationErrorResponse{Status: "KO", Message: message, Authentication: authentication, Elevation: elevation}, 0); err != nil {
 		ctx.Logger.Error(err)
-=======
->>>>>>> 28389020
 	}
 }
 
