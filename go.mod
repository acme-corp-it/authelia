--- conflicted
+++ resolved
@@ -17,13 +17,8 @@
 	github.com/go-ldap/ldap/v3 v3.4.5
 	github.com/go-rod/rod v0.114.2
 	github.com/go-sql-driver/mysql v1.7.1
-<<<<<<< HEAD
-	github.com/go-webauthn/webauthn v0.8.4
-	github.com/golang-jwt/jwt/v4 v4.5.0
-=======
-	github.com/go-webauthn/webauthn v0.5.0
+	github.com/go-webauthn/webauthn v0.8.6
 	github.com/golang-jwt/jwt/v5 v5.0.0
->>>>>>> 895cdc28
 	github.com/golang/mock v1.6.0
 	github.com/google/uuid v1.3.0
 	github.com/hashicorp/go-retryablehttp v0.7.4
@@ -54,13 +49,8 @@
 	github.com/wneessen/go-mail v0.4.0
 	golang.org/x/net v0.14.0
 	golang.org/x/sync v0.3.0
-<<<<<<< HEAD
-	golang.org/x/term v0.10.0
-	golang.org/x/text v0.11.0
-=======
 	golang.org/x/term v0.11.0
 	golang.org/x/text v0.12.0
->>>>>>> 895cdc28
 	gopkg.in/square/go-jose.v2 v2.6.0
 	gopkg.in/yaml.v3 v3.0.1
 )
@@ -84,12 +74,8 @@
 	github.com/fxamacker/cbor/v2 v2.4.0 // indirect
 	github.com/go-crypt/x v0.2.6 // indirect
 	github.com/go-redis/redis/v8 v8.11.5 // indirect
-<<<<<<< HEAD
 	github.com/go-webauthn/x v0.1.4 // indirect
-=======
-	github.com/go-webauthn/revoke v0.1.9 // indirect
 	github.com/golang-jwt/jwt/v4 v4.5.0 // indirect
->>>>>>> 895cdc28
 	github.com/golang/glog v1.0.0 // indirect
 	github.com/golang/protobuf v1.5.3 // indirect
 	github.com/google/go-tpm v0.9.0 // indirect
@@ -134,17 +120,10 @@
 	github.com/ysmood/got v0.34.1 // indirect
 	github.com/ysmood/gson v0.7.3 // indirect
 	github.com/ysmood/leakless v0.8.0 // indirect
-<<<<<<< HEAD
-	golang.org/x/crypto v0.11.0 // indirect
-	golang.org/x/mod v0.10.0 // indirect
-	golang.org/x/oauth2 v0.5.0 // indirect
-	golang.org/x/sys v0.10.0 // indirect
-=======
 	golang.org/x/crypto v0.12.0 // indirect
 	golang.org/x/mod v0.10.0 // indirect
 	golang.org/x/oauth2 v0.5.0 // indirect
 	golang.org/x/sys v0.11.0 // indirect
->>>>>>> 895cdc28
 	golang.org/x/tools v0.7.0 // indirect
 	google.golang.org/appengine v1.6.7 // indirect
 	google.golang.org/genproto v0.0.0-20230403163135-c38d8f061ccd // indirect
